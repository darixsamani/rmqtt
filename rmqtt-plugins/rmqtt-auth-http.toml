<<<<<<< HEAD
##--------------------------------------------------------------------
## rmqtt-auth-http
##--------------------------------------------------------------------

# See more keys and their definitions at https://github.com/rmqtt/rmqtt/blob/master/docs/en_US/auth-http.md

http_timeout = "5s"
http_headers.accept = "*/*"
http_headers.Cache-Control = "no-cache"
http_headers.User-Agent = "RMQTT/0.8.0"
http_headers.Connection = "keep-alive"

## Disconnect if publishing is rejected
##
## Value: true | false
## Default: true
disconnect_if_pub_rejected = true

## Disconnect After Expiration
##
## Value: true | false
## Default: false
disconnect_if_expiry = false

## Return 'Deny' if http request error otherwise 'Ignore'
##
## Value: true | false
## Default: true
deny_if_error = true

##--------------------------------------------------------------------
## Authentication request.
##
## Variables:
##  - %u: username
##  - %c: clientid
##  - %a: ipaddress
##  - %r: protocol
##  - %P: password
##
## Value: URL
http_auth_req.url = "http://127.0.0.1:9090/mqtt/auth"
## Value: post | get | put
http_auth_req.method = "post"
## HTTP request header of authentication request
## Content-Type Currently supported values: application/x-www-form-urlencoded, application/json
http_auth_req.headers = { content-type = "application/x-www-form-urlencoded" }
#http_auth_req.headers.content-type="application/json"
## Value: Params
http_auth_req.params = { clientid = "%c", username = "%u", password = "%P", protocol = "%r" }


##--------------------------------------------------------------------
## ACL request.
##
## Variables:
##  - %A: 1 | 2, 1 = sub, 2 = pub
##  - %u: username
##  - %c: clientid
##  - %a: ipaddress
##  - %r: protocol
##  - %t: topic
##
## Value: URL
http_acl_req.url = "http://127.0.0.1:9090/mqtt/acl"
## Value: post | get | put
http_acl_req.method = "post"
## Value: Params
http_acl_req.params = { access = "%A", username = "%u", clientid = "%c", ipaddr = "%a", topic = "%t", protocol = "%r" }
=======
##--------------------------------------------------------------------
## rmqtt-auth-http
##--------------------------------------------------------------------

# See more keys and their definitions at https://github.com/rmqtt/rmqtt/blob/master/docs/en_US/auth-http.md

http_timeout = "5s"
http_headers.accept = "*/*"
http_headers.Cache-Control = "no-cache"
http_headers.User-Agent = "RMQTT/0.8.0"
http_headers.Connection = "keep-alive"

## Disconnect if publishing is rejected
##
## Value: true | false
## Default: true
disconnect_if_pub_rejected = true

## Disconnect After Expiration
##
## Value: true | false
## Default: false
disconnect_if_expiry = false

## Return 'Deny' if http request error otherwise 'Ignore'
##
## Value: true | false
## Default: true
deny_if_error = true


##--------------------------------------------------------------------
## Authentication request.
##
## Variables:
##  - %u: username
##  - %c: clientid
##  - %a: ipaddress
##  - %r: protocol
##  - %P: password
##
## Value: URL
http_auth_req.url = "http://127.0.0.1:9090/mqtt/auth"
## Value: post | get | put
http_auth_req.method = "post"
## HTTP request header of authentication request
## Content-Type Currently supported values: application/x-www-form-urlencoded, application/json
http_auth_req.headers = { content-type = "application/x-www-form-urlencoded" }
#http_auth_req.headers.content-type="application/json"
## Value: Params
http_auth_req.params = { clientid = "%c", username = "%u", password = "%P", protocol = "%r" }


##--------------------------------------------------------------------
## ACL request.
##
## Variables:
##  - %A: 1 | 2, 1 = sub, 2 = pub
##  - %u: username
##  - %c: clientid
##  - %a: ipaddress
##  - %r: protocol
##  - %t: topic
##
## Value: URL
http_acl_req.url = "http://127.0.0.1:9090/mqtt/acl"
## Value: post | get | put
http_acl_req.method = "post"
## Value: Params
http_acl_req.params = { access = "%A", username = "%u", clientid = "%c", ipaddr = "%a", topic = "%t", protocol = "%r" }
>>>>>>> 953f83b4
<|MERGE_RESOLUTION|>--- conflicted
+++ resolved
@@ -1,4 +1,3 @@
-<<<<<<< HEAD
 ##--------------------------------------------------------------------
 ## rmqtt-auth-http
 ##--------------------------------------------------------------------
@@ -8,77 +7,7 @@
 http_timeout = "5s"
 http_headers.accept = "*/*"
 http_headers.Cache-Control = "no-cache"
-http_headers.User-Agent = "RMQTT/0.8.0"
-http_headers.Connection = "keep-alive"
-
-## Disconnect if publishing is rejected
-##
-## Value: true | false
-## Default: true
-disconnect_if_pub_rejected = true
-
-## Disconnect After Expiration
-##
-## Value: true | false
-## Default: false
-disconnect_if_expiry = false
-
-## Return 'Deny' if http request error otherwise 'Ignore'
-##
-## Value: true | false
-## Default: true
-deny_if_error = true
-
-##--------------------------------------------------------------------
-## Authentication request.
-##
-## Variables:
-##  - %u: username
-##  - %c: clientid
-##  - %a: ipaddress
-##  - %r: protocol
-##  - %P: password
-##
-## Value: URL
-http_auth_req.url = "http://127.0.0.1:9090/mqtt/auth"
-## Value: post | get | put
-http_auth_req.method = "post"
-## HTTP request header of authentication request
-## Content-Type Currently supported values: application/x-www-form-urlencoded, application/json
-http_auth_req.headers = { content-type = "application/x-www-form-urlencoded" }
-#http_auth_req.headers.content-type="application/json"
-## Value: Params
-http_auth_req.params = { clientid = "%c", username = "%u", password = "%P", protocol = "%r" }
-
-
-##--------------------------------------------------------------------
-## ACL request.
-##
-## Variables:
-##  - %A: 1 | 2, 1 = sub, 2 = pub
-##  - %u: username
-##  - %c: clientid
-##  - %a: ipaddress
-##  - %r: protocol
-##  - %t: topic
-##
-## Value: URL
-http_acl_req.url = "http://127.0.0.1:9090/mqtt/acl"
-## Value: post | get | put
-http_acl_req.method = "post"
-## Value: Params
-http_acl_req.params = { access = "%A", username = "%u", clientid = "%c", ipaddr = "%a", topic = "%t", protocol = "%r" }
-=======
-##--------------------------------------------------------------------
-## rmqtt-auth-http
-##--------------------------------------------------------------------
-
-# See more keys and their definitions at https://github.com/rmqtt/rmqtt/blob/master/docs/en_US/auth-http.md
-
-http_timeout = "5s"
-http_headers.accept = "*/*"
-http_headers.Cache-Control = "no-cache"
-http_headers.User-Agent = "RMQTT/0.8.0"
+http_headers.User-Agent = "RMQTT/0.15.0"
 http_headers.Connection = "keep-alive"
 
 ## Disconnect if publishing is rejected
@@ -139,4 +68,3 @@
 http_acl_req.method = "post"
 ## Value: Params
 http_acl_req.params = { access = "%A", username = "%u", clientid = "%c", ipaddr = "%a", topic = "%t", protocol = "%r" }
->>>>>>> 953f83b4
